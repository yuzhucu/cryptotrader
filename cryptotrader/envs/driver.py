"""
Gym-like environment implementation for cryptocurrency trading and trade simulation

author: Fernando H'.' Canteruccio, José Olímpio Mendes
date: 17/07/2017
"""
from .. import error
from .. import seeding
from ..core import Env
from ..spaces import *
from ..utils import Logger, convert_to
from .utils import *

<<<<<<< HEAD
from .. import error
from .. import seeding
from ..core import Env
from ..spaces import *
from ..utils import Logger
from .utils import *

=======
>>>>>>> 436b9afb
import os
import smtplib
from datetime import datetime, timedelta
from decimal import getcontext, localcontext, ROUND_DOWN, ROUND_UP, Decimal
from time import sleep, time
import pandas as pd
import empyrical as ec
import pymongo as pm
from bokeh.layouts import column
from bokeh.palettes import inferno
from bokeh.plotting import figure, show

<<<<<<< HEAD

=======
>>>>>>> 436b9afb
# Decimal precision
getcontext().prec = 24

# Debug flag
debug = True


def make_env(test, n_assets, obs_steps=100, freq=30, tax=0.0025, init_fiat=100, init_crypto=0.0, seed=42, toy=True, files=None):
    """
    Make environment function to be called by each agent thread
    :param test:
    :param n_assets:
    :param obs_steps:
    :param freq:
    :param tax:
    :param init_fiat:
    :param init_crypto:
    :param seed:
    :param toy:
    :param files:
    :return:
    """
    # Get data
    gc.collect()
    np.random.seed(seed)

    if toy:
        dfs = make_toy_dfs(n_assets, freq)
    else:
        dfs = make_dfs(0, files, demo=True, freq=freq)

    ## ENVIRONMENT INITIALIZATION
    env = TrainingEnvironment(name='toy_env', seed=seed)
    # Set environment options
    env.set_freq(freq)
    env.set_obs_steps(obs_steps)

    keys = ['btcusd', 'ltcusd', 'xrpusd', 'ethusd', 'etcusd', 'xmrusd', 'zecusd', 'iotusd', 'bchusd', 'dshusd', 'stcusd']

    # Add backtest data
    for i in range(n_assets):
        env.add_df(df=dfs[i], symbol=keys[i])
        env.add_symbol(keys[i])
        env.set_init_crypto(init_crypto, keys[i])
        env.set_tax(tax, keys[i])
    del dfs

    env.set_init_fiat(init_fiat)

    # Clean pools
    env._reset_status()
    env.clear_dfs()

    if test:
        env.set_training_stage(False)
    else:
        env.set_training_stage(True)
    env.set_observation_space()
    env.set_action_space()
    env.reset(reset_funds=True, reset_results=True)

    return env


class TrainingEnvironment(Env):
    '''
    The end and the beginning, the revelation of a new life
    '''
    def __init__(self, db=None, name=None, seed=42):

        try:
            assert isinstance(name, str)
            self.name = name
        except AssertionError:
            print("Must enter environment name")
            raise ValueError

        self._seed(seed)

        if not os.path.exists('./logs'):
            os.makedirs('./logs')
        self.logger = Logger(self.name, './logs/')

        self.crypto = {}
        self.fiat = None
        self.prev_posit = {}
        self.posit = {}
        self.prev_val = np.nan
        self.init_crypto = {}
        self.init_fiat = None
        self.tax = {}
        self.symbols = ['fiat']

        self.status = None
        self.np_random = None
        self._is_training = False
        self.epsilon = 1e-8
        self.step_idx = None
        self.global_step = 0
        self.obs_steps = 0
        self.offset = 0
        self.last_reward = 0.0
        self.last_action = np.zeros(0)

        # Data input
        # Gets data table from database server
        self.db = db
        self.tables = {}
        self.dfs = {}
        self.df = None

        self.logger.info("Training Environment initialization",
                         "Training Environment Initialized!")

    # Setters
    # def add_table(self, number=None, name=None):
    #     try:
    #         try:
    #             assert isinstance(self.db, pm.database.Database)
    #         except AssertionError:
    #             print("db must be a pymongo database instance")
    #             raise ValueError
    #
    #         col_names = self.db.collection_names()
    #         col_names_str = ""
    #         for i, n in enumerate(col_names):
    #             col_names_str += "Table %d: %s, Count: %d\n" % (i, n, self.db[n].count())
    #
    #         welcome_str = "Welcome to the Apocalipse trading environment!\n"+\
    #                       "Select from db a table to trade on:\n" + col_names_str
    #
    #         if isinstance(number, int):
    #             table_n = number
    #         elif isinstance(name, str):
    #             table_n = name
    #         else:
    #             print(welcome_str)
    #
    #             table_n = input("Enter a table number or name:")
    #         if isinstance(table_n, int):
    #             table = self.db[col_names[int(table_n)]]
    #             self.logger.info(TrainingEnvironment.add_table,
    #                              "Initializing Apocalipse instance with table %s" % (col_names[int(table_n)]))
    #
    #         if isinstance(table_n, str):
    #             table = self.db[table_n]
    #             self.logger.info(TrainingEnvironment.add_table,
    #                              "Initializing Apocalipse instance with table %s" % (table_n))
    #
    #         if table_n == '':
    #             print("You must enter a table number or name!")
    #             raise ValueError
    #
    #         assert isinstance(table, pm.collection.Collection)
    #         assert table.find_one()['columns'] == ['trade_px', 'trade_volume', 'trades_date_time']
    #
    #         symbol = self._get_table_symbol(table)
    #         self.tables[symbol] = table
    #
    #     except AssertionError:
    #         self.logger.error(TrainingEnvironment.add_table, "Table error. Please, enter a valid table number.")
    #         raise ValueError
    #     except Exception as e:
    #         if debug:
    #             self.logger.error(TrainingEnvironment.add_table, self.parse_error(e))
    #         else:
    #             self.logger.error(TrainingEnvironment.add_table, "Wrong table.")
    #             raise ValueError

    def clear_dfs(self):
        if hasattr(self, 'dfs'):
            del self.dfs
        self.dfs = {}

    def add_df(self, df=None, symbol=None, steps=5):
        try:
            assert isinstance(self.freq, int) and self.freq >=1

            assert isinstance(steps, int) and steps >= 3
            if isinstance(df, pd.core.frame.DataFrame):
                for col in df.columns:
                    assert col in ['open', 'high', 'low', 'close', 'volume', 'prev_position', 'position', 'amount'], \
                    'wrong dataframe formatation'
                self.dfs[symbol] = df.ffill().fillna(1e-8).applymap(convert_to.decimal)
            else:
                assert symbol in [s for s in self.tables.keys()]
                assert isinstance(self.tables[symbol], pm.collection.Collection)

                try:
                    assert steps >= 3
                except AssertionError:
                    print("Observation steps must be greater than 3")
                    return False
                self.dfs[symbol] = self._get_obs(symbol=symbol, steps=steps, freq=self.freq)

            assert isinstance(self.dfs[symbol], pd.core.frame.DataFrame)

            self.dfs[symbol]['prev_position'] = np.nan
            self.dfs[symbol]['position'] = np.nan
            self.dfs[symbol]['amount'] = np.nan

            self.dfs[symbol] = self.dfs[symbol].ffill().fillna(1e-8).applymap(convert_to.decimal)

            assert self.dfs[symbol].columns.all() in ['open', 'high', 'low', 'close', 'volume', 'prev_position',
                                                      'position', 'amount']

        except Exception as e:
            self.logger.error(TrainingEnvironment.add_df, self.parse_error(e))

    def add_symbol(self, symbol):
        assert isinstance(symbol, str)
        self.symbols.append(symbol)
        if symbol not in [k for k in self.dfs.keys()]:
            self.add_df(symbol=symbol, steps=int(self.obs_steps * 5))
        self.make_df()
        self._set_posit(convert_to.decimal('0.0'), symbol, self.df.index[0])

    def make_df(self):
        self.df = pd.concat(self.dfs, axis=1)
        assert isinstance(self.df, pd.core.frame.DataFrame)
        self.df['fiat', 'prev_position'] = convert_to.decimal(np.nan)
        self.df['fiat', 'position'] = convert_to.decimal(np.nan)
        self.df['fiat', 'amount'] = convert_to.decimal(np.nan)
        # self.clear_dfs()
        self.set_observation_space()
        try:
            assert self.df.shape[0] >= self.obs_steps
        except AssertionError:
            self.logger.error(TrainingEnvironment.make_df, "Trying to make dataframe with less observations than obs_steps.")

    def set_init_fiat(self, fiat):
        assert fiat >= 0.0
        self.init_fiat = convert_to.decimal(fiat)

    def set_init_crypto(self, amount, symbol):
        assert amount >= 0.0
        assert symbol in self._get_df_symbols()
        self.init_crypto[symbol] = convert_to.decimal(amount)

    def _set_fiat(self, fiat, timestamp):
        try:
            # assert isinstance(timestamp, pd.Timestamp) # taken out for speed
            assert isinstance(fiat, Decimal), 'fiat is not decimal'

            if fiat < convert_to.decimal('0E-8'):
                self.status['ValueError'] += 1
                self.logger.error(TrainingEnvironment._set_fiat, "Fiat value error: Negative value")
            self.fiat = fiat
            self.df.loc[timestamp, ('fiat', 'amount')] = fiat
        except Exception as e:
            self.logger.error(TrainingEnvironment._set_fiat, self.parse_error(e))

    def _set_crypto(self, amount, symbol, timestamp):
        try:
            # assert symbol in self._get_df_symbols(no_fiat=True) # taken out for speed
            # assert isinstance(timestamp, pd.Timestamp) # taken out for speed
            assert isinstance(amount, Decimal)
            if amount < 0.0:
                self.status['ValueError'] += 1
                self.logger.error(TrainingEnvironment._set_crypto, "Crypto value error: Negative value")

            self.crypto[symbol] = amount
            self.df.loc[timestamp, (symbol, 'amount')] = amount

        except Exception as e:
            self.logger.error(TrainingEnvironment._set_crypto, self.parse_error(e))

    def _set_posit(self, posit, symbol, timestamp):
        # TODO: VALIDATE
        try:
            try:
                assert isinstance(posit, Decimal)
            except AssertionError:
                if isinstance(posit, float):
                    posit = convert_to.decimal(posit)
                else:
                    raise AssertionError
            # assert isinstance(timestamp, pd.Timestamp) # taken out for speed
            assert  convert_to.decimal('0E-8') <= posit <= convert_to.decimal('1.0'), posit
            self.posit[symbol] = posit
            self.df.loc[timestamp, (symbol, 'position')] = posit

        except AssertionError:
            self.status['ValueError'] += 1
            self.logger.error(TrainingEnvironment._set_posit, "Invalid previous position value.")

        except Exception as e:
            self.logger.error(TrainingEnvironment._set_posit, self.parse_error(e))

    def _set_prev_posit(self, posit, symbol, timestamp):
        try:
            try:
                assert isinstance(posit, Decimal)
            except AssertionError:
                if isinstance(posit, float):
                    posit = convert_to.decimal(posit)
                else:
                    raise AssertionError
            # assert isinstance(timestamp, pd.Timestamp) # taken out for speed
            # try:
            #     assert 0.0 <= posit <= 1.0, posit
            # except AssertionError:
            #     posit = np.clip(np.array([posit]), a_min=0.0, a_max=1.0)[0]
            #     self.status['ValueError'] += 1
            #     self.logger.error(Apocalipse._set_prev_posit, "Value error: Position out of range")
            assert convert_to.decimal('0E-8') <= posit <= convert_to.decimal('1.0'), posit
            self.prev_posit[symbol] = posit
            self.df.loc[timestamp, (symbol, 'prev_position')] = posit

        except AssertionError:
            self.status['ValueError'] += 1
            self.logger.error(TrainingEnvironment._set_prev_posit, "Invalid previous position value.")

        except Exception as e:
            self.logger.error(TrainingEnvironment._set_prev_posit, self.parse_error(e))

    def _save_prev_portval(self):
        try:
            portval = self._calc_step_total_portval()
            assert portval >= 0.0
            self.prev_val = portval
        except Exception as e:
            self.logger.error(TrainingEnvironment._save_prev_portval, self.parse_error(e))

    def _save_prev_portifolio_posit(self, timestamp):
        for symbol in self._get_df_symbols():
            self._set_prev_posit(self._get_posit(symbol), symbol, timestamp)

    def set_action_space(self):
        # Action space
        self.action_space = Box(0., 1., len(self._get_df_symbols()))
        self.logger.info(TrainingEnvironment.set_action_space, "Setting environment with %d symbols." % (len(self._get_df_symbols())))

    def set_observation_space(self):
        # Observation space:
        obs_space = []
        # OPEN, HIGH, LOW, CLOSE
        for _ in range(4):
            obs_space.append(Box(0.0, 1e9, 1))
        # VOLUME
        obs_space.append(Box(0.0, 1e12, 1))
        # POSITION
        obs_space.append(Box(0.0, 1.0, 1))

        self.observation_space = Tuple(obs_space)

    def set_obs_steps(self, steps):
        assert isinstance(steps, int) and steps >= 3
        self.obs_steps = steps
        self.step_idx = steps
        self.offset = steps

    def set_freq(self, freq):
        assert isinstance(freq, int) and freq >= 1, "frequency must be a integer >= 1"
        self.freq = freq

    def set_tax(self, tax, symbol):
        assert 0.0 <= tax <= 1.0
        assert symbol in self._get_df_symbols()
        self.tax[symbol] = convert_to.decimal(tax)

    def set_training_stage(self, train):
        assert isinstance(train, bool)
        self._is_training = train

    def _save_df_to_db(self, name):
        self.db[name].insert_one(self.df.applymap(convert_to.decimal128).to_dict(orient='split'))

    # Getters
    def _get_df_symbols(self, no_fiat=False):
        if no_fiat:
            return [s for s in self.df.columns.levels[0] if s is not 'fiat']
        else:
            return [s for s in self.df.columns.levels[0]]

    @staticmethod
    def _get_table_symbol(table):
        return table.full_name.split('.')[1].split('_')[2]

    def get_step_obs_all(self):
        obs_list = []
        keys = []
        for symbol in self._get_df_symbols():
            keys.append(symbol)
            obs_list.append(self.get_step_obs(symbol))

        return pd.concat(obs_list, keys=keys, axis=1)

    def get_step_obs(self, symbol):
        return self._get_step_obs(symbol=symbol, steps=self.obs_steps, float=True)

    def _get_step_obs(self, symbol, steps=1, step_price=False, float=False):
        """
        Observe the environment. Is usually used after the step is taken
        """
        # observation as per observation space
        try:
            # assert symbol in self._get_df_symbols() #taken out for speed
            # assert steps >= 1 and isinstance(last_price, bool) #taken out for speed

            if step_price:
                return self.df.get_value(self.df.index[self.step_idx], (symbol, 'close'))

            else:
                if symbol in self._get_df_symbols(no_fiat=True):
                    columns = ['open', 'high', 'low', 'close', 'volume', 'position']

                else:
                    columns = ['position']

                # obs = self.df.loc[self.df.index[self.step_idx - steps + 1:self.step_idx + 1],
                #                   (symbol, columns)]
                # Better performance methods
                # idx = self.df[symbol].columns.get_indexer(columns)
                # obs = self.df[symbol].iloc[self.step_idx - steps + 1:self.step_idx + 1].take(idx, axis=1)

                obs = self.df[symbol].iloc[self.step_idx - steps + 1:self.step_idx + 1].filter(columns)

                # ffill last position with previous one
                obs.iat[-1,-1] = obs.iat[-2,-1]

                assert obs.shape[0] == self.obs_steps
                if float:
                    return obs.astype(np.float64)
                else:
                    return obs

        except IndexError as e:
            self.logger.error(TrainingEnvironment._get_step_obs, self.parse_error(e))
            return False
        except Exception as e:
            self.logger.error(TrainingEnvironment._get_step_obs, self.parse_error(e))
            return False

    def _get_fiat(self):
        assert self.fiat >= convert_to.decimal('0E-12'), self.fiat
        return self.fiat

    def _get_crypto(self, symbol):
        assert self.crypto[symbol] >= Decimal('0E-12'), self.crypto[symbol]
        # assert symbol in self._get_df_symbols(no_fiat=True) # Took out for sp
        return self.crypto[symbol]

    def _get_init_fiat(self):
        assert convert_to.decimal('0E-8') <= self.init_fiat
        return self.init_fiat

    def _get_init_crypto(self, symbol):
        assert symbol in [s for s in self.init_crypto.keys()], (symbol, self.init_crypto.keys())
        assert 0.0 <= self.init_crypto[symbol], self.init_crypto[symbol]
        return self.init_crypto[symbol]

    def _get_posit(self, symbol):
        assert self.posit[symbol] <= 1.0
        return self.posit[symbol]

    def _get_portifolio_posit(self):
        portifolio = []
        for symbol in self._get_df_symbols():
            portifolio.append(self._get_posit(symbol))
        return np.array(portifolio)

    def _get_prev_posit(self, symbol):
        assert self.prev_posit[symbol] <= 1.0
        return self.prev_posit[symbol]

    def _get_prev_portifolio_posit(self, no_fiat=False):
        portifolio = []
        for symbol in self._get_df_symbols():
            portifolio.append(self._get_prev_posit(symbol))
        if no_fiat:
            return np.array(portifolio)[:-1]
        else:
            return np.array(portifolio)

    def _calc_step_posit(self, symbol):
        if symbol is not 'fiat':
            return self._get_crypto(symbol) * self._get_step_obs(symbol, step_price=True) /\
                   self._calc_step_total_portval()
        else:
            return self._get_fiat() / self._calc_step_total_portval()

    def _calc_step_portifolio_posit(self):
        portifolio = []
        for symbol in self._get_df_symbols():
            portifolio.append(self._calc_step_posit(symbol))
        return np.array(portifolio)

    def _calc_step_portval(self, symbol):
        return self._get_crypto(symbol) * self._get_step_obs(symbol, step_price=True)

    def _calc_step_total_portval(self):
        portval = convert_to.decimal('0.0')

        for symbol in self._get_df_symbols(no_fiat=True):
            portval += self._get_crypto(symbol) * self._get_step_obs(symbol, step_price=True)
        portval += self._get_fiat()

        return portval

    def _get_prev_portval(self):
        assert self.prev_val >= 0.0
        return self.prev_val

    def _get_tax(self, symbol):
        # assert symbol in [s for s in self.tax.keys()]
        return self.tax[symbol]

    def _get_historical_data(self, symbol=None, start=None, end=None, freq=1, file=None):
        """
        Gets obs from data server
        :args:
        :steps: int: Number of bar to retrieve
        :freq: int: Sampling frequency in minutes
        """
        try:
            assert freq >= 1

            start = pd.to_datetime(start)
            end = pd.to_datetime(end)

            if file:
                assert isinstance(file, str) or isinstance(file, pd.core.frame.DataFrame)
                obs = get_historical(file, freq, start, end)
            else:
                assert symbol in [s for s in self.tables.keys()]
                columns = self.tables[symbol].find().limit(-1).sort('index', pm.DESCENDING).next()['columns']

                cursor = self.tables[symbol].find({'index': {'$lt': end,
                                                    '$gte': start}}).sort('index', pm.DESCENDING)

                data = [[item['data'][0][i] for i in range(len(item) - 2)] + [item['data'][0][2]] for item in cursor]

                obs = self.sample_trades(pd.DataFrame(data=data, columns=columns).set_index('trades_date_time',
                                                                                        drop=True),
                                                                                        "%dmin" % (freq))

            obs.ffill(inplace=True)
            obs.bfill(inplace=True)

            try:
                assert obs.shape[0] > 0
            except AssertionError:
                self.logger.info(TrainingEnvironment._get_historical_data,
                                 "There is no data for this time period within the data server.")
                obs = False

            return obs

        except Exception as e:
            self.logger.error(TrainingEnvironment._get_historical_data, self.parse_error(e))
            return False

    def _get_timestamp_now(self):
        return pd.to_datetime(datetime.now() + timedelta(hours=3))  # timezone

    ## Environment methos
    def _get_reward(self, type='absolute return'):
        if type == 'absolute return':
            return self._calc_step_total_portval() - self._get_prev_portval()

        elif type == 'percent change':
            prev_portval = self._get_prev_portval()
            if prev_portval > convert_to.decimal('0.0'):
                return (self._calc_step_total_portval() - self._get_prev_portval()) / prev_portval
            else:
                return (self._calc_step_total_portval() - self._get_prev_portval())

        elif type == 'sharpe ratio':
            # TODO: IMPLEMENT SHARPE REWARD
            raise NotImplementedError
            return self._calc_step_total_portval() - self._get_prev_portval()

        else:
            raise NotImplementedError

    def _assert_action(self, action):
        try:
            for posit in action:
                if not isinstance(posit, Decimal):
                    action = convert_to.decimal(np.float64(action))

            try:
                assert self.action_space.contains(action)

            except AssertionError:
                # normalize
                if action.sum() != convert_to.decimal('1.0'):
                    action /= action.sum()
                    try:
                        assert action.sum() == convert_to.decimal('1.0')
                    except AssertionError:
                        action[-1] += convert_to.decimal('1.0') - action.sum()
                        action /= action.sum()
                        assert action.sum() == convert_to.decimal('1.0')

                # if debug:
                #     self.logger.error(Apocalipse._assert_action, "Action does not belong to action space")

            assert action.sum() - convert_to.decimal('1.0') < convert_to.decimal('1e-6')

        except AssertionError:
            if debug:
                self.status['ActionError'] += 1
                # self.logger.error(Apocalipse._assert_action, "Action out of range")

            action /= action.sum()
            try:
                assert action.sum() == convert_to.decimal('1.0')
            except AssertionError:
                action[-1] += convert_to.decimal('1.0') - action.sum()
                try:
                    assert action.sum() == convert_to.decimal('1.0')
                except AssertionError:
                    action /= action.sum()

        return action

    def _reset_funds(self):
        for symbol in self._get_df_symbols(no_fiat=True):
            self.df[(symbol, 'amount')] = np.nan
            self._set_crypto(self._get_init_crypto(symbol), symbol, self.df.index[self.step_idx])

        self.df['fiat'] = np.nan
        self._set_fiat(self._get_init_fiat(), self.df.index[self.step_idx])

    def _reset_status(self):
        self.status = {'OOD': False, 'Error': False, 'ValueError': False, 'ActionError': False}

    def _seed(self, seed=None):
        self.np_random, seed = seeding.np_random(seed)
        return [seed]

    def _simulate_trade(self, action, timestamp):

        # Assert inputs
        action = self._assert_action(action)
        # for symbol in self._get_df_symbols(no_fiat=True): TODO FIX THIS
        #     self.observation_space.contains(observation[symbol])
        # assert isinstance(timestamp, pd.Timestamp)

        # Calculate position change given action
        posit_change = (convert_to.decimal(action) - self._calc_step_portifolio_posit())[:-1]

        # Get fiat_pool
        fiat_pool = self._get_fiat()
        portval = self._calc_step_total_portval()

        # Sell assets first
        for i, change in enumerate(posit_change):
            if change < convert_to.decimal('0E-8'):

                symbol = self._get_df_symbols()[i]

                crypto_pool = portval * action[i] / self._get_step_obs(symbol, step_price=True)

                with localcontext() as ctx:
                    ctx.rounding = ROUND_UP

                    fee = portval * change.copy_abs() * self._get_tax(symbol)

                fiat_pool += portval.fma(change.copy_abs(), -fee)

                self._set_crypto(crypto_pool, symbol, timestamp)

        self._set_fiat(fiat_pool, timestamp)

        # Uodate prev portval with deduced taxes
        portval = self._calc_step_total_portval()

        # Then buy some goods
        for i, change in enumerate(posit_change):
            if change > convert_to.decimal('0E-8'):

                symbol = self._get_df_symbols()[i]

                fiat_pool -= portval * change.copy_abs()

                # if fiat_pool is negative, deduce it from portval and clip
                try:
                    assert fiat_pool >= convert_to.decimal('0E-8')
                except AssertionError:
                    portval += fiat_pool
                    fiat_pool = convert_to.decimal('0E-8')
                    # if debug:
                    #     self.status['ValueError'] += 1
                    #     self.logger.error(Apocalipse._simulate_trade,
                    #                       "Negative value for fiat pool at trade end." + str(fiat_pool))

                with localcontext() as ctx:
                    ctx.rounding = ROUND_UP

                    fee = self._get_tax(symbol) * portval * change

                crypto_pool = portval.fma(action[i], -fee) / self._get_step_obs(symbol, step_price=True)

                self._set_crypto(crypto_pool, symbol, timestamp)

        # And don't forget to take your change!
        self._set_fiat(fiat_pool, timestamp)

        # If nothing more interests you, just save and leave
        for i, change in enumerate(posit_change):
            if change == convert_to.decimal('0.0'):
                # No order to execute, just save the variables and exit

                symbol = self._get_df_symbols()[i]

                self._set_crypto(self._get_crypto(symbol), symbol, timestamp)

        ## Update your position on the exit
        for i, symbol in enumerate(self._get_df_symbols(no_fiat=True)):
            self._set_posit(self._get_step_obs(symbol, step_price=True) * self._get_crypto(symbol) /
                            self._calc_step_total_portval(), symbol, timestamp)
        self._set_posit(self._get_fiat() / self._calc_step_total_portval(), 'fiat', timestamp)

    def reset(self, reset_funds=True, reset_results=False, reset_global_step=False):
        """
        Resets environment and returns a initial observation
        :param reset_funds: Reset funds to initial value
        :param reset_results: Reset results from instance dataframe
        :param reset_global_step: Reset global step counter
        :return: observation
        """

        if reset_global_step:
            self.global_step = 0

        if self._is_training:
            self.step_idx = self.offset + np.random.randint(high=self.df.shape[0] - self.offset - 1, low=0)
            timestamp = self.df.index[self.step_idx]
        else:
            self.step_idx = self.offset
            timestamp = self.df.index[self.step_idx]

        for symbol in self._get_df_symbols():
            self._reset(symbol, timestamp, reset_funds=reset_funds, reset_results=reset_results)

        self.step_idx -= self.obs_steps

        for _ in range(self.obs_steps):
            timestamp = self.df.index[self.step_idx]

            for symbol in self._get_df_symbols():
                # # Set crypto and fiat amounts
                if symbol is not 'fiat':
                    self._set_crypto(self._get_crypto(symbol), symbol, timestamp)
                else:
                    self._set_fiat(self._get_fiat(), timestamp)

                # portval = self._calc_step_total_portval()

                # Calculate positions
                # if portval > convert_to.decimal('0.0'):
                posit = self._calc_step_posit(symbol)
                self._set_prev_posit(posit, symbol, timestamp)
                self._set_posit(posit, symbol, timestamp)
                # else:
                #     self._set_prev_posit(convert_to.decimal('0.0'), symbol, timestamp)
                #     self._set_posit(convert_to.decimal('0.0'), symbol, timestamp)

            self.step_idx += 1

        assert (self.crypto and self.fiat and self.obs_steps and self.offset and self.tax) is not None

        return self.get_step_obs_all()

    def _reset(self, symbol, timestamp, reset_results=False, reset_funds=False):
        # TODO: VALIDATE
        # Assert conditions
        assert symbol in self._get_df_symbols()
        assert (self._is_training, self.obs_steps, self.tax) is not None
        assert isinstance(self.obs_steps, int) and self.obs_steps > 0

        try:
            assert self.df[symbol].shape[0] > self.obs_steps
        except AssertionError:
            self.logger.error(TrainingEnvironment._reset, "Calling reset with steps <= obs_steps")
            raise ValueError

        # set offset
        self.offset = self.obs_steps

        # Reset results columns
        if reset_results:
            self.df[symbol, 'amount'] = convert_to.decimal(np.nan)
            self.df[symbol, 'position'] = convert_to.decimal(np.nan)
            self.df[symbol, 'prev_position'] = convert_to.decimal(np.nan)

        if symbol is not 'fiat':
            if len(self.crypto.keys()) <= len(self._get_df_symbols()) - 1 or reset_funds or self._is_training:
                self._set_crypto(self._get_init_crypto(symbol), symbol, timestamp)
            else:
                self._set_crypto(self._get_crypto(symbol), symbol, timestamp)
        else:
            if self.fiat is None or reset_funds or self._is_training:
                self._set_fiat(self._get_init_fiat(), timestamp)
            else:
                self._set_fiat(self._get_fiat(), timestamp)

        # self.logger.info(Apocalipse._reset, "Symbol %s reset done." % (symbol))

        # return self._get_step_obs(symbol, self.obs_steps)

    def step(self, action):
        return self._step(self.get_step_obs_all(), action)

    def _step(self, observation, action, reward_type='percent change', timeout=10):
        # TODO: VALIDATE
        try:
            # Assert observation is valid
            # assert (isinstance(observation, pd.core.frame.DataFrame) or isinstance(observation, np.ndarray)) and \
            #        observation.shape[0] >= 3

            # for symbol in self._get_df_symbols(no_fiat=True):
            #     assert self.observation_space.contains(observation[symbol])

            # Assert action is valid
            action = self._assert_action(action)
            self.last_action = action

            # Get step timestamp
            timestamp = self.df.index[self.step_idx]

            # Save previous val and position
            self._save_prev_portval()
            self._save_prev_portifolio_posit(timestamp)

            self._simulate_trade(action, timestamp)

            # Update step counter and environment observation
            if self.step_idx < self.df.shape[0] - 1:
                self.step_idx += 1
                done = False
            else:
                self.status['OOD'] = True
                done = True

            new_obs = self.get_step_obs_all()

            # Calculate step reward
            self.last_reward = self._get_reward(reward_type)

            if isinstance(new_obs, pd.core.frame.DataFrame):
                assert new_obs.shape[0] == observation.shape[0], "wrong observation size"
                assert pd.infer_freq(new_obs.index) == pd.infer_freq(observation.index), "wrong observation frequency"
                # assert len(new_obs.index) == len(observation.index), "wrong observation size"

            self.global_step += 1

            return new_obs, np.float32(self.last_reward), done, self.status

        except Exception as e:
            self.logger.error(TrainingEnvironment._step, self.parse_error(e))
            self._send_email(self.name + "step error:", self.parse_error(e))

            return False, False, True, self.status

    # Helper methods
    def parse_error(self, e):
        error_msg = '\n' + self.name + ' error -> ' + type(e).__name__ + ' in line ' + str(
            e.__traceback__.tb_lineno) + ': ' + str(e)
        return error_msg

    def set_email(self, email, psw):
        """
        Set Gmail address and password for log keeping
        :param email: str: Gmail address
        :param psw: str: account password
        :return:
        """
        try:
            assert isinstance(email, str) and isinstance(psw, str)
            self.email = email
            self.psw = psw
            self.logger.info(TrainingEnvironment.set_email, "Email report address set to: %s" % (self.email))
        except Exception as e:
            self.logger.error(TrainingEnvironment.set_email, self.parse_error(e))

    def _send_email(self, subject, body):
        try:
            assert isinstance(self.email, str) and isinstance(self.psw, str) and \
                   isinstance(subject, str) and isinstance(body, str)
            gmail_user = self.email
            gmail_pwd = self.psw
            FROM = self.email
            TO = self.email if type(self.email) is list else [self.email]
            SUBJECT = subject
            TEXT = body

            # Prepare actual message
            message = """From: %s\nTo: %s\nSubject: %s\n\n%s
                    """ % (FROM, ", ".join(TO), SUBJECT, TEXT)

            server = smtplib.SMTP("smtp.gmail.com", 587)
            server.ehlo()
            server.starttls()
            server.login(gmail_user, gmail_pwd)
            server.sendmail(FROM, TO, message)
            server.close()

        except Exception as e:
            self.logger.error(TrainingEnvironment._send_email, self.parse_error(e))
        finally:
            pass

    def plot_results(self, df):
        def config_fig(fig):
            fig.background_fill_color = "black"
            fig.background_fill_alpha = 0.5
            fig.border_fill_color = "#232323"
            fig.outline_line_color = "#232323"
            fig.title.text_color = "whitesmoke"
            fig.xaxis.axis_label_text_color = "whitesmoke"
            fig.yaxis.axis_label_text_color = "whitesmoke"
            fig.yaxis.major_label_text_color = "whitesmoke"
            fig.xaxis.major_label_orientation = np.pi / 4
            fig.grid.grid_line_alpha = 0.3

        df = df.astype(np.float64)
        # Results figures
        results = {}

        # Position
        p_pos = figure(title="Position over time",
                       x_axis_type="datetime",
                       x_axis_label='timestep',
                       y_axis_label='position',
                       plot_width=800, plot_height=400,
                       tools='crosshair,hover,reset,xwheel_zoom,pan,box_zoom',
                       toolbar_location="above"
                       )
        config_fig(p_pos)

        palettes = inferno(len(self._get_df_symbols()))

        for i, symbol in enumerate(self._get_df_symbols()):
            results[symbol + '_posit'] = p_pos.line(df.index, df[symbol, 'position'], color=palettes[i], legend=symbol)

        # Portifolio and benchmark values
        p_val = figure(title="Portifolio / Benchmark Value",
                       x_axis_type="datetime",
                       x_axis_label='timestep',
                       y_axis_label='position',
                       plot_width=800, plot_height=400,
                       tools='crosshair,hover,reset,xwheel_zoom,pan,box_zoom',
                       toolbar_location="above"
                       )
        config_fig(p_val)

        results['portval'] = p_val.line(df.index, df.portval, color='green')
        results['benchmark'] = p_val.line(df.index, df.benchmark, color='red')

        # Portifolio and benchmark returns
        p_ret = figure(title="Portifolio / Benchmark Returns",
                       x_axis_type="datetime",
                       x_axis_label='timestep',
                       y_axis_label='Returns',
                       plot_width=800, plot_height=200,
                       tools='crosshair,hover,reset,xwheel_zoom,pan,box_zoom',
                       toolbar_location="above"
                       )
        config_fig(p_ret)

        results['bench_ret'] = p_ret.line(df.index, df.benchmark_returns, color='red')
        results['port_ret'] = p_ret.line(df.index, df.returns, color='green')
        
        p_hist = figure(title="Portifolio Value Pct Change Distribution",
                        x_axis_label='Pct Change',
                        y_axis_label='frequency',
                        plot_width=800, plot_height=300,
                        tools='crosshair,hover,reset,xwheel_zoom,pan,box_zoom',
                        toolbar_location="above"
                        )
        config_fig(p_hist)

        hist, edges = np.histogram(df.returns, density=True, bins=100)

        p_hist.quad(top=hist, bottom=0, left=edges[:-1], right=edges[1:],
                    fill_color="#036564", line_color="#033649")

        # Portifolio rolling alpha
        p_alpha = figure(title="Portifolio rolling alpha",
                         x_axis_type="datetime",
                         x_axis_label='timestep',
                         y_axis_label='alpha',
                         plot_width=800, plot_height=200,
                         tools='crosshair,hover,reset,xwheel_zoom,pan,box_zoom',
                         toolbar_location="above"
                         )
        config_fig(p_alpha)

        results['alpha'] = p_alpha.line(df.index, df.alpha, color='yellow')

        # Portifolio rolling beta
        p_beta = figure(title="Portifolio rolling beta",
                        x_axis_type="datetime",
                        x_axis_label='timestep',
                        y_axis_label='beta',
                        plot_width=800, plot_height=200,
                        tools='crosshair,hover,reset,xwheel_zoom,pan,box_zoom',
                        toolbar_location="above"
                        )
        config_fig(p_beta)

        results['beta'] = p_beta.line(df.index, df.beta, color='yellow')

        # Rolling Drawdown
        p_dd = figure(title="Portifolio rolling drawdown",
                      x_axis_type="datetime",
                      x_axis_label='timestep',
                      y_axis_label='drawdown',
                      plot_width=800, plot_height=200,
                      tools='crosshair,hover,reset,xwheel_zoom,pan,box_zoom',
                      toolbar_location="above"
                      )
        config_fig(p_dd)

        results['drawdown'] = p_dd.line(df.index, df.drawdown, color='red')

        # Portifolio Sharpe ratio
        p_sharpe = figure(title="Portifolio rolling Sharpe ratio",
                          x_axis_type="datetime",
                          x_axis_label='timestep',
                          y_axis_label='Sharpe ratio',
                          plot_width=800, plot_height=200,
                          tools='crosshair,hover,reset,xwheel_zoom,pan,box_zoom',
                          toolbar_location="above"
                          )
        config_fig(p_sharpe)

        results['sharpe'] = p_sharpe.line(df.index, df.sharpe, color='yellow')

        print("################### > Portifolio Performance Analysis < ###################\n")
        print("Portifolio excess Sharpe:                 %f" % ec.excess_sharpe(df.returns, df.benchmark_returns))
        print("Portifolio / Benchmark Sharpe ratio:      %f / %f" % (ec.sharpe_ratio(df.returns),
                                                                     ec.sharpe_ratio(df.benchmark_returns)))
        print("Portifolio / Benchmark Omega ratio:       %f / %f" % (ec.omega_ratio(df.returns),
                                                                     ec.omega_ratio(df.benchmark_returns)))
        print("Portifolio / Benchmark max drawdown:      %f / %f" % (ec.max_drawdown(df.returns),
                                                                     ec.max_drawdown(df.benchmark_returns)))

        results['handle'] = show(column(p_val, p_pos, p_ret, p_hist, p_sharpe, p_dd, p_alpha, p_beta), notebook_handle=True)

        return results

    def _get_results(self, window=30):
        """
        Calculate arbiter desired actions statistics
        :return:
        """

        self.results = self.df.iloc[self.offset + 1:].copy()

        self.results['portval'] = self.results['fiat', 'amount']
        self.results['benchmark'] = convert_to.decimal('0e-8')
        self.results['returns'] = convert_to.decimal(np.nan)
        self.results['benchmark_returns'] = convert_to.decimal(np.nan)
        self.results['alpha'] = convert_to.decimal(np.nan)
        self.results['beta'] = convert_to.decimal(np.nan)
        self.results['drawdown'] = convert_to.decimal(np.nan)
        self.results['sharpe'] = convert_to.decimal(np.nan)

        for symbol in self._get_df_symbols(no_fiat=True):
            self.results[symbol + '_portval'] = self.results[symbol, 'close'] * self.results[symbol, 'amount']
            self.results['portval'] = self.results['portval'] + self.results[symbol + '_portval']

        # self.results['benchmark'] = self.results['btcusd', 'close'] * self._get_init_fiat() / self.df.at[
        #                             self.results.index[self.offset], ('btcusd', 'close')] - \
        #                             self._get_tax('btcusd') * self._get_init_fiat() / self.results.at[
        #                             self.results.index[self.offset], ('btcusd', 'close')]

        # Calculate benchmark portifolio, just equaly distribute money over all the assets
        for symbol in self._get_df_symbols(no_fiat=True):
            self.results[symbol+'_benchmark'] = (1 - self._get_tax(symbol)) * self.results[symbol, 'close'] * \
                                        self._get_init_fiat() / (self.results.at[self.results.index[0],
                                        (symbol, 'close')] * (self.action_space.low.shape[0] - 1))
            self.results['benchmark'] = self.results['benchmark'] + self.results[symbol + '_benchmark']

        self.results['returns'] = pd.to_numeric(self.results.portval).diff().fillna(1e-8)
        self.results['benchmark_returns'] = pd.to_numeric(self.results.benchmark).diff().fillna(1e-8)
        self.results['alpha'] = ec.utils.roll(self.results.returns,
                                              self.results.benchmark_returns,
                                              function=ec.alpha_aligned,
                                              window=window,
                                              risk_free=0.001
                                              )
        self.results['beta'] = ec.utils.roll(self.results.returns,
                                             self.results.benchmark_returns,
                                             function=ec.beta_aligned,
                                             window=window)
        self.results['drawdown'] = ec.roll_max_drawdown(self.results.returns, window=int(window/10))
        self.results['sharpe'] = ec.roll_sharpe_ratio(self.results.returns, window=int(window/5), risk_free=0.001)

        return self.results

    # TODO: \/ ############### REWORK ################# \/

    def render(self, mode='human', close=False):
        return self._render(close=close)

    def _render(self, mode='human', close=False):
        if close:
            return
        if mode == 'human':
            print("""\n>> Step: {0}, \
                     \n   Timestamp: {1}, \
                     \n   Crypto Price: {2}, \
                     \n   Fiat allocation: {3}, \
                     \n   Previous position: {4}, \
                     \n   New position (Action): {5}, \
                     \n   Portifolio dolar value: {6}""".format(self.step_idx,
                                                                self.df.index[self.step_idx],
                                                                self._get_obs(last_price=True),
                                                                str(self._get_fiat()),
                                                                str(self._get_prev_portifolio_posit()),
                                                                str(self._get_portifolio_posit()),
                                                                str(self._calc_step_total_portval())))
        if mode == 'print':
            pass

        else:
            raise TypeError


class OLDTradingEnvironment(Env):
    """
    Online environment for automated trading strategies
    """

    # TODO: \/ ################ REWORKING NOW ###################### \/

    # def _rebalance_portifolio(self, action, timestamp, timeout):
    #
    #     order = self._parse_order(action, symbol)
    #
    #     if order and isinstance(order, tuple):
    #         # Send order to exchange
    #         response = self._place_order(*order, timeout)
    #
    #         # Update variables with new exchange state
    #         self._set_crypto(self._get_exchange_crypto(symbol), symbol, timestamp)
    #         self._set_fiat(self._get_exchange_fiat(symbol),  timestamp)
    #     else:
    #
    #         response = False
    #         self._set_crypto(self._get_crypto(symbol), symbol, timestamp)
    #         self._set_fiat(self._get_fiat(symbol), timestamp)
    #
    #     # TODO: VALIDATE
    #     # Update online position
    #     self._set_posit(self._get_posit(symbol), symbol, timestamp)
    #
    #     return response

    def __init__(self, db=None, name=None, seed=42):

        try:
            assert isinstance(name, str)
            self.name = name
        except AssertionError:
            print("Must enter environment name")
            raise ValueError

        self._seed(seed)

        self.online = False

        if not os.path.exists('./online_logs'):
            os.makedirs('./online_logs')
        self.logger = Logger(self.name, './online_logs/')

        self.crypto = {}
        self.fiat = None
        self.prev_posit = {}
        self.posit = {}
        self.prev_val = np.nan
        self.tax = {}
        self.symbols = ['fiat']

        self.status = None
        self.epsilon = 1e-8
        self.step_idx = None
        self.obs_steps = 0
        self.session_begin_time = None
        self.last_reward = 0.0
        self.last_action = np.zeros(0)

        # Data input
        # Gets data table from database server
        self.db = db
        self.tables = {}
        self.dfs = {}
        self.df = None

        self.logger.info("Online Trading Environment initialization",
                         "Trading Environment Initialized!\nONLINE MODE: False\n")


    def _order_done(self, response):
        """
        Find out if order got executed
        :param response: dict: exchange response
        :return: bool: True if order get executed, False if not or error
        """
        try:
            done_orders = self.tapi.user_transactions(limit=int(5 * len(self.tables)))

            for order in done_orders:
                if 'order_id' in order.keys():
                    if int(response['id']) == order['order_id']:
                        return True
                    else:
                        return False
        except Exception as e:
            self.logger.error(TradingEnvironment._order_done, self.parse_error(e))
            self._send_email(self.name + "step error:", self.parse_error(e))
            return False

    def _parse_order(self, action, symbol):
        # TODO: VALIDATE
        try:
            assert self.online and symbol in self._get_df_symbols(no_fiat=True)

            base, quote = symbol[:3], symbol[3:]
            assert isinstance((base and quote), str)

            # Get exchange data
            ticker = self.tapi.ticker_hour(base=base, quote=quote)
            balance = self.tapi.account_balance(base=base, quote=quote)

            # Assert adequate conditions
            if isinstance(action, float):
                action = np.array([action])

            assert isinstance(action, np.ndarray) and 0.0 <= action[0] <= 1.0
            assert isinstance(ticker, dict)
            assert isinstance(balance, dict)

            # Calculate actual position

            with localcontext() as ctx:
                ctx.rounding = ROUND_DOWN

                portval = convert_to.decimal(balance[base + '_balance']) * \
                                 convert_to.decimal(ticker['bid']) + convert_to.decimal(balance[quote + '_balance'])

            posit = convert_to.decimal('1.0') - convert_to.decimal(
                balance[quote + '_balance']) / portval

            with localcontext() as ctx:
                ctx.rounding = ROUND_UP

                fee = convert_to.decimal('1.0') - convert_to.decimal(balance['fee']) / convert_to.decimal('100.0')

            # Calculate position change
            posit_change = convert_to.decimal(action[0]) - posit

            assert -1.0 <= posit_change <= 1.0

            # Get price, amount and side for order placing
            if posit_change < 0.0 and abs(posit_change * portval) > 5:
                side = 'sell'
                price = convert_to.decimal(ticker['bid']) - convert_to.decimal('1e-2')
                amount = convert_to.decimal(
                    abs(posit_change * portval / (price * convert_to.decimal(1.005))))

            elif posit_change > 0.0 and abs(posit_change * portval) > 5:
                side = 'buy'
                price = convert_to.decimal(ticker['ask']) + convert_to.decimal('1e-2')
                amount = convert_to.decimal(
                    abs(fee * posit_change * portval / (price * convert_to.decimal(1.005))))

            else:
                return False

            assert price >= 0 and amount >= 0

            order_report = "Order report:\nDesired Position: %f\nPosition Change: %f\n" % (
            action[0], posit_change) + \
                           "Crypto Price: %f\nOrder Volume: %f\nTimestamp: %s" % (
                               price, amount, str(pd.to_datetime(datetime.utcnow())))

            self.logger.info(TradingEnvironment._parse_order, order_report)

            with localcontext() as ctx:
                ctx.rounding = ROUND_DOWN

                return price.quantize(Decimal('1e-2')), amount.quantize(Decimal('1e-6')), side, symbol

        except Exception as e:
            self.logger.error(TradingEnvironment._parse_order, self.parse_error(e))
            self._send_email("PARSE ORDER ERROR", self.parse_error(e))

    def _place_order(self, price, amount, side, symbol, timeout):
        """
        ONLINE PLACE ORDER FUNCTION
        THIS FUNCTION MAKE ONLINE MOVEMENTS WITH REAL MONEY. USE WITH CAUTION!!!

        :param price: float: order price
        :param amount: float: order volume
        :param side: str: order side, whether buy or sell
        :param symbol: str: pair to trade, btc_usd, btc_eur, ltc_usd, ltc_eur, xrp_usd, xrp_eur
        :param timeout: float: order timeout in seconds
        :return: bool: True if executed, False otherwise
        """
        try:
            # TODO: VALIDATE
            # Initialize order status and timer
            executed = False
            order_timeout = False
            order_time = time()

            base, quote = symbol[:3], symbol[3:]

            open_orders = self.tapi.open_orders(base=base, quote=quote)

            assert isinstance(open_orders, list)
            assert 0 <= price <= 1e8
            assert 0.0 <= amount <= 1e8
            assert side in ['buy', 'sell']
            assert symbol in self._get_df_symbols(no_fiat=True)
            assert isinstance(timeout, float) or isinstance(timeout, int)

            self.logger.info(TradingEnvironment._place_order,
                             "Placing order:\nPrice: %f\nVolume: %f\nSide: %s\nSymbol: %s" % (
                                 price, amount, side, symbol
                             ))

            if side == 'buy':
                response = self.tapi.buy_limit_order(amount, price, base=base, quote=quote)
            elif side == 'sell':
                response = self.tapi.sell_limit_order(amount, price, base=base, quote=quote)
            else:
                self.status['OnlineActionError'] += 1
                self.logger.error(TradingEnvironment._place_order, self.name + " order error: Invalid order side.")
                self._send_email(self.name + " ORDER ERROR", "Invalid order side.")
                return False

            if isinstance(response, dict):
                while not (executed or order_timeout):
                    # Get active orders
                    open_orders = self.tapi.open_orders()

                    if isinstance(open_orders, list):
                        if time() - order_time < float(timeout):
                            if len(open_orders) != 0:
                                if response['id'] in [order['id'] for order in open_orders]:
                                    sleep(2)
                                    continue
                                else:
                                    if self._order_done(response):
                                        executed = True
                                        self.logger.info(TradingEnvironment._place_order, self.name + \
                                                         " order executed: %s" % (str(response)))
                                        self._send_email(self.name + " ORDER EXECUTED",
                                                         "Order executed: %s" % (str(response)))
                            else:
                                if self._order_done(response):
                                    executed = True
                                    self.logger.info(TradingEnvironment._place_order,
                                                     self.name + " order executed: %s" % (str(response)))
                                    self._send_email(self.name + " ORDER EXECUTED",
                                                     "Order executed: %s" % (str(response)))
                                else:
                                    # Order is gone, log and exit
                                    self.status['OnlineActionError'] += 1
                                    self.logger.error(TradingEnvironment._place_order,
                                                      self.name + " order error: Order is not open nor executed," + \
                                                      "trying to cancel: %s" % (str(response)))
                                    self._send_email(self.name + " ORDER ERROR",
                                                     "Order is not open nor executed," + \
                                                     "trying to cancel: %s" % (str(response)))

                                    cancel_response = self.tapi.cancel_order(response['id'])

                                    self.logger.error(TradingEnvironment._place_order,
                                                      self.name + " order error: Order cancel response: %s" % (
                                                          str(cancel_response)))
                                    self._send_email(self.name + " ORDER ERROR",
                                                     "Order cancel response: %s" % (str(cancel_response)))
                                    return executed
                        else:
                            # Cancel order
                            self.logger.info(TradingEnvironment._place_order,
                                             self.name + " order timed out: %s" % (str(response)))
                            try:

                                cancel_response = self.tapi.cancel_order(response['id'])
                                if cancel_response:
                                    order_timeout = True
                                    self.logger.info(TradingEnvironment._place_order,
                                                     self.name + " timed out order canceled: %s" % (str(response)))
                                else:
                                    while not cancel_response:
                                        self.logger.info(TradingEnvironment._place_order, self.name + \
                                                         " cancel order not executed, retrying: %s" % (
                                                         str(response)))
                                        cancel_response = self.tapi.cancel_order(response['id'])
                                        sleep(1)
                                    else:
                                        order_timeout = True
                                        self.logger.info(TradingEnvironment._place_order,
                                                         self.name + " timed out order canceled: %s" % (
                                                         str(response)))

                            except error.BitstampError as e:
                                sleep(2)
                                if self._order_done(response):
                                    executed = True
                                    self.logger.info(TradingEnvironment._place_order,
                                                     self.name + " order timed out " + \
                                                     "but got executed before cancel signal." + \
                                                     " Exchange response: %s" % (str(response)))
                                    self._send_email(self.name + " ORDER EXECUTED",
                                                     "Order timed out but got " + \
                                                     "executed before cancel signal: %s" % (str(response)))
                                else:
                                    self.logger.error(TradingEnvironment._place_order,
                                                      self.name + " order error: Order cancel response: %s" % (
                                                          self.parse_error(e)))
                                    self._send_email(self.name + " ORDER ERROR",
                                                     "Order cancel response: %s" % (self.parse_error(e)))
                                return executed

                    else:
                        self.status['OnlineActionError'] += 1
                        self.logger.error(TradingEnvironment._place_order, self.name + \
                                          " order error: Invalid open orders response: %s" % (str(open_orders)))
                        self._send_email(self.name + " ORDER ERROR",
                                         "Invalid open orders response: %s" % (str(open_orders)))
                        return executed

                else:
                    return executed

        except Exception as e:
            self.logger.error(TradingEnvironment._place_order, self.parse_error(e))
            self._send_email(self.name + " ORDER ERROR", self.parse_error(e))
            return False
        finally:
            pass

            ## Online Methods
            # Setters

    def set_online(self, online, tapi=None, trading_freq=5):
        try:
            assert isinstance(online, bool)
            self.online = online
            self.session_begin_time = None

            # self._get_obs_space()

            if online:
                assert isinstance(tapi, Trading)
                assert trading_freq >= 1

                # self.make_df()
                self.fiat = None
                self.crypto = {}
                self.prev_posit = {}
                self.posit = {}
                self.portifolio_posit = {}

                for symbol in self._get_df_symbols(no_fiat=True):
                    self.crypto[symbol] = Decimal('NaN')
                    self.prev_posit[symbol] = Decimal('NaN')
                    self.posit[symbol] = Decimal('NaN')

                    self.df[symbol, 'prev_position'] = convert_to.decimal(np.nan)
                    self.df[symbol, 'position'] = convert_to.decimal(np.nan)
                    self.df[symbol, 'amount'] = convert_to.decimal(np.nan)

                self.df['fiat', 'fiat'] = convert_to.decimal(np.nan)

                self.tapi = tapi

                timestamp = self.df.index[-1]

                for symbol in self._get_df_symbols(no_fiat=True):
                    amount = self._get_exchange_crypto(symbol)
                    self._set_crypto(amount, symbol, timestamp)
                    self._set_crypto(amount, symbol, timestamp)

                fiat = self._get_exchange_fiat('btcusd')
                self._set_fiat(fiat, timestamp)
                self._set_fiat(fiat, timestamp)

                for symbol in self._get_df_symbols(no_fiat=True):
                    posit = self._get_exchange_posit(symbol)
                    self._set_prev_posit(posit, symbol, timestamp)
                    self._set_posit(posit, symbol, timestamp)
                    self._set_prev_posit(posit, symbol, timestamp)
                    self._set_posit(posit, symbol, timestamp)
                    self.set_tax(convert_to.decimal(self._get_balance(symbol)['fee']) /
                                 convert_to.decimal('100.0'), symbol)

                    assert isinstance(self._get_posit(symbol), Decimal)

                self.session_begin_time = timestamp

                assert isinstance(self._get_ticker(), dict)
                assert isinstance(self._get_portval(), Decimal)

                self.logger.info(TradingEnvironment.set_online, "Trading Environment setup to ONLINE MODE!")

                print(
                    ">>>>>>>>>>>>>>>>>>>>>>>>>>>>>>>>>>>>>>>>>>> ONLINE MODE ON <<<<<<<<<<<<<<<<<<<<<<<<<<<<<<<<<<<<<<<<<<")
                print(
                    "############################################# DISCLAIMER ############################################")
                print(
                    "## In online mode, the steps will be performed on the real exchange environment, with real values! ##")
                print(
                    "## This software comes as is and with no guarantees of any kind. USE AT YOUR OWN RISK!!!!!         ##")
                print(
                    "#####################################################################################################")

        except Exception as e:
            self.logger.error(TradingEnvironment.set_online, self.parse_error(e))

    def set_freq(self, freq):
        assert isinstance(freq, int) and freq >= 1, "frequency must be a integer >= 1"
        self.freq = freq

    def _set_fiat(self, fiat, timestamp):
        """
        Save online fiat volume to Apocalipse instance dataframe
        :param fiat: float: volume to save
        :param timestamp: pandas Timestamp: Timestamp index to save crypto to
        :return:
        """
        # TODO: VALIDATE
        try:
            assert self.online
            try:
                assert isinstance(fiat, Decimal)
            except AssertionError:
                if isinstance(fiat, float):
                    fiat = convert_to.decimal(fiat)
                else:
                    raise AssertionError
            assert isinstance(timestamp, pd.Timestamp)
            assert fiat >= Decimal('0.0')

            self.fiat = fiat
            self.df.at[timestamp, ('fiat', 'fiat')] = fiat
        except Exception as e:
            self.logger.error(TradingEnvironment._set_fiat, self.parse_error(e))

    def _set_crypto(self, amount, symbol, timestamp):
        """
        Save online crypto volume to Apocalipse instance dataframe
        :param crypto: float: volume to save
        :param timestamp: pandas Timestamp: Timestamp index to save crypto to
        :return:
        """
        # TODO: VALIDATE
        try:
            assert self.online
            try:
                assert isinstance(amount, Decimal)
            except AssertionError:
                if isinstance(amount, float):
                    amount = convert_to.decimal(amount)
                else:
                    raise AssertionError
            assert isinstance(timestamp, pd.Timestamp)

            assert amount >= Decimal('0.0')

            self.crypto[symbol] = amount
            self.df.at[timestamp, (symbol, 'amount')] = amount
        except Exception as e:
            self.logger.error(TradingEnvironment._set_crypto, self.parse_error(e))

    def _set_posit(self, posit, symbol, timestamp):
        # TODO: VALIDATE
        try:
            try:
                assert isinstance(posit, Decimal)
            except AssertionError:
                if isinstance(posit, float):
                    posit = convert_to.decimal(posit)
                else:
                    raise AssertionError
            assert isinstance(timestamp, pd.Timestamp)

            assert convert_to.decimal('0.0') <= posit <= convert_to.decimal('1.0')

            self.posit[symbol] = posit
            self.df.at[timestamp, (symbol, 'position')] = posit

        except Exception as e:
            self.logger.error(TradingEnvironment._set_posit, self.parse_error(e))

    def _set_prev_posit(self, posit, symbol, timestamp):
        try:
            try:
                assert isinstance(posit, Decimal)
            except AssertionError:
                if isinstance(posit, float):
                    posit = convert_to.decimal(posit)
                else:
                    raise AssertionError
            assert isinstance(timestamp, pd.Timestamp)

            assert convert_to.decimal('0.0') <= posit <= convert_to.decimal('1.0')

            self.prev_posit[symbol] = posit
            self.df.at[timestamp, (symbol, 'prev_position')] = posit

        except Exception as e:
            self.logger.error(TradingEnvironment._set_prev_posit, self.parse_error(e))

    def _save_prev_portfolio_posit(self, timestamp):
        assert self.online
        for symbol in self._get_df_symbols(no_fiat=True):
            self._set_prev_posit(self._get_posit(symbol), symbol, timestamp)

    def _save_prev_portval(self):
        assert self._get_portval() >= 0.0
        self.prev_val = self._get_portval()

    # TODO VALIDATE _set_obs
    def _set_obs(self, obs):
        """
        Set observation in Apocalipse's instance dataframe
        :param obs: pandas DataFrame: Observation to save
        :return:
        """
        try:
            assert isinstance(obs, pd.DataFrame)

            for symbol in self._get_df_symbols(no_fiat=True):
                if hasattr(obs[symbol], 'position'):
                    del obs[symbol, 'position']
                if hasattr(obs[symbol], 'prev_position'):
                    del obs[symbol, 'prev_position']
            columns = obs.columns.levels[0]
            is_new = False
            # new_df = self.df[symbol].copy()
            for i in obs.index:
                try:
                    self.df = self.df.append(obs.at[i].apply(convert_to.decimal), verify_integrity=True)
                    is_new = True
                except ValueError:
                    for symbol in self._get_df_symbols(no_fiat=True):
                        self.df.at[i, symbol].update(obs.at[i, symbol].apply(convert_to.decimal))

            self.df.asfreq('%dmin' % (self.freq))

            # if is_new:
            #     self.df[symbol] = self.df[symbol].sort_index()

        except Exception as e:
            self.logger.error(TradingEnvironment._set_obs, self.parse_error(e))
        finally:
            pass

    def set_order_type(self, order_type):
        self.order_type = order_type

    # Getters
    def _get_ticker(self, last_price=False):
        """
        Get updated ticker data from exchange
        :param last_price:
        :return:
        """
        try:
            assert self.online

            obs = self.tapi.ticker_hour()

            if last_price:
                return convert_to.decimal(obs['last'])
            else:
                return obs

        except IndexError:
            return False
        except Exception as e:
            self.status['OnlineValueError'] += 1
            self.logger.error(TradingEnvironment._get_ticker, self.parse_error(e))
            return False
        finally:
            pass

    def get_obs_all(self):
        obs_dict = []
        keys = []
        for symbol in self.tables.keys():
            keys = keys.append(symbol)
            obs_dict.append(self.get_obs(symbol))

        return pd.concat(obs_dict, keys=keys, axis=1).ffill()

    def get_obs(self, symbol):
        return self._get_obs(symbol=symbol, steps=self.obs_steps, freq=self.freq)

    def _get_obs(self, symbol=None, steps=1, freq=1, last_price=False, last_obs=False):
        """
        Gets obs from data server
        :args:
        :steps: int: Number of bar to retrieve
        :freq: int: Sampling frequency in minutes
        """
        try:
            assert symbol in self.tables.keys()
            # assert isinstance(self.tables[symbol], pm.collection.Collection) # taken out for speed


            if last_price:
                obs = self.tables[symbol].find().limit(-1).sort('index', pm.DESCENDING).next()['data'][0][0]

            elif last_obs:
                cursor = self.tables[symbol].find().limit(3).sort('index', pm.DESCENDING)
                columns = cursor.next()['columns']

                data = [[item['data'][0][i] for i in range(len(item) - 2)] + [item['data'][0][2]] for item in cursor]

                obs = sample_trades(pd.DataFrame(data=data,
                                            columns=columns).set_index('trades_date_time', drop=True), "%dmin" % (freq))

            else:
                obs = False
                df_steps = steps
                while not isinstance(obs, pd.core.frame.DataFrame):
                    assert isinstance(df_steps, int) and isinstance(freq, int) and isinstance(last_price, bool)
                    assert df_steps >= 1 and freq >= 1

                    offset = int(df_steps * freq)
                    end = datetime.now() + timedelta(hours=3)
                    start = datetime.now() + timedelta(hours=3) - timedelta(minutes=offset, seconds=1)

                    columns = self.tables[symbol].find().limit(-1).sort('index', pm.DESCENDING).next()['columns']

                    cursor = self.tables[symbol].find({'index': {'$lt': end,
                                                        '$gte': start}}).sort('index', pm.DESCENDING)

                    data = [[item['data'][0][i] for i in range(len(item) - 2)] + [item['data'][0][2]] for item in cursor]

                    try:
                        obs = sample_trades(pd.DataFrame(data=data, columns=columns).set_index('trades_date_time',
                                                                    drop=True), "%dmin" % (freq))[-steps:]

                    except TypeError:
                        obs = False
                        df_steps += 1
                        continue

                    try:
                        assert obs.shape[0] == steps
                    except AssertionError:
                        obs = False
                        df_steps += 1
                        continue

                    try:
                        if hasattr(self.df, symbol):
                            if isinstance(self.df[symbol], pd.core.frame.DataFrame):
                                if self.online:
                                    # if hasattr(self.df, 'prev_position'):
                                    #     obs['prev_position'] = self.df.loc[obs.index, 'prev_position']
                                    if hasattr(self.df[symbol], 'position'):
                                        obs['position'] = self.df.loc[obs.index, (symbol, 'position')]
                                else:
                                    # Get position
                                    # if hasattr(self.df, 'prev_position'):
                                    #     obs['prev_position'] = self.df.loc[obs.index, 'prev_position']
                                    if hasattr(self.df[symbol], 'position'):
                                        obs['position'] = self.df.loc[obs.index, (symbol, 'position')]
                    except KeyError:
                        pass

                    obs = obs.astype(np.float64)
                    obs.ffill(inplace=True)
                    obs.fillna(1e-8, inplace=True)

                    try:
                        assert obs.shape[0] == steps
                    except AssertionError:
                        obs = False
                        continue

                assert isinstance(obs, pd.core.frame.DataFrame)

            return obs

        except Exception as e:
            self.logger.error(TradingEnvironment._get_obs, self.parse_error(e))
            return False

    def _get_order_type(self):
        return self.order_type

    def _get_fiat(self):
        assert self.online and self.fiat >= 0.0
        return self.fiat

    def _get_crypto(self, symbol):
        assert symbol in [s for s in self.crypto.keys()]
        assert self.online and self.crypto[symbol] >= 0.0
        return self.crypto[symbol]

    def _get_portval(self):
        try:
            assert self.online
            portval = convert_to.decimal('0.0')

            for symbol in self._get_df_symbols(no_fiat=True):
                val = self._get_crypto(symbol) * convert_to.decimal(self._get_obs(symbol, last_price=True))
                assert val >= 0.0
                portval += val

            portval += self._get_fiat()

            return portval
        except Exception as e:
            self.logger.error(TradingEnvironment._get_portval, self.parse_error(e))
            return False

    def _get_prev_portval(self):
        assert self.online and self.prev_val >= 0.0
        return self.prev_val

    def _get_posit(self, symbol):
        try:
            assert self.online
            assert self.posit[symbol] <= 1.0
            return self.posit[symbol]
        except Exception as e:
            self.logger.error(TradingEnvironment._get_posit, self.parse_error(e))
            return False

    def _get_prev_posit(self, symbol):
        assert self.online
        return self.prev_posit[symbol]

    # Exchange getter (make requests)
    def _get_exchange_fiat(self, symbol):
        try:
            assert self.online
            base, quote = symbol[:3], symbol[3:]
            balance = self.tapi.account_balance(base=base, quote=quote)
            return convert_to.decimal(balance[quote + '_balance'])

        except Exception as e:
            self.logger.error(TradingEnvironment._get_exchange_fiat, self.parse_error(e))
            return False

    def _get_exchange_crypto(self, symbol):
        try:
            assert self.online
            base, quote = symbol[:3], symbol[3:]
            balance = self.tapi.account_balance(base=base, quote=quote)
            return convert_to.decimal(balance[base + '_balance'])

        except Exception as e:
            self.logger.error(TradingEnvironment._get_exchange_crypto, self.parse_error(e))
            return False

    def _get_exchange_portval(self):
        # TODO: VALIDATE
        try:
            assert self.online

            portval = Decimal('0.0')
            for symbol in self._get_df_symbols(no_fiat=True):
                base, quote = symbol[:3], symbol[3:]
                ticker = self.tapi.ticker_hour(base=base, quote=quote)
                balance = self.tapi.account_balance(base=base, quote=quote)
                portval += convert_to.decimal(balance[base + '_balance']) * \
                           convert_to.decimal(ticker['last']) + \
                           convert_to.decimal(balance[quote + '_balance'])

            return portval
        except Exception as e:
            self.logger.error(TradingEnvironment._get_exchange_portval, self.parse_error(e))
            return False

    def _get_exchange_posit(self, symbol):
        # TODO: VALIDATE
        try:
            assert self.online

            base, quote = symbol[:3], symbol[3:]

            if symbol in self._get_df_symbols(no_fiat=True):
                balance = self.tapi.account_balance(base=base, quote=quote)
                ticker = self.tapi.ticker_hour(base=base, quote=quote)

                return  convert_to.decimal(balance[base + '_balance']) * \
                            convert_to.decimal(ticker['last']) / \
                            self._get_exchange_portval()

            elif symbol == 'fiat':

                balance = self.tapi.account_balance(base='btc', quote='usd')

                return  convert_to.decimal(balance['usd_balance']) / self._get_exchange_portval()

        except Exception as e:
            self.logger.error(TradingEnvironment._get_exchange_posit, self.parse_error(e))
            return False

    def _get_exchange_portifolio_posit(self):
        portifolio = []
        for symbol in self._get_df_symbols():
            portifolio.append(self._get_exchange_posit(symbol))
        return np.array(portifolio)

    def _get_balance(self, symbol):
        try:
            assert self.online
            base, quote = symbol[:3], symbol[3:]
            balance = self.tapi.account_balance(base=base, quote=quote)
            assert isinstance(balance, dict)
            return balance
        except Exception as e:
            self.logger.error(TradingEnvironment._get_balance, self.parse_error(e))
            return False

    def _rebalance_portifolio(self):
        pass # TODO _REBALANCE_PORTIFOLIO

    def _get_results(self):
        """
        Calculate online operation statistics
        :return:
        """
        self.results = self.df.copy()
        self.results['portval'] = convert_to.decimal(np.nan)
        self.results['benchmark'] = convert_to.decimal(np.nan)
        self.results['returns'] = convert_to.decimal(np.nan)
        self.results['benchmark_returns'] = convert_to.decimal(np.nan)
        self.results['alpha'] = convert_to.decimal(np.nan)
        self.results['beta'] = convert_to.decimal(np.nan)
        self.results['drawdown'] = convert_to.decimal(np.nan)
        self.results['sharpe'] = convert_to.decimal(np.nan)

        self.results['portval'] = self.df.crypto * self.df.close + self.df.fiat
        self.results['benchmark'] = self.df.close * self._get_init_fiat() / self.df.loc[self.session_begin_time].close - \
                                    self._get_tax() * self._get_init_fiat() / self.df.loc[self.session_begin_time].close
        self.results['returns'] = pd.to_numeric(self.results.portval).diff().fillna(1e-8)
        self.results['benchmark_returns'] = pd.to_numeric(self.results.benchmark).diff().fillna(1e-8)
        self.results['alpha'] = ec.utils.roll(self.results.returns,
                                              self.results.benchmark_returns,
                                              function=ec.alpha_aligned,
                                              risk_free=0.001,
                                              window=30)
        self.results['beta'] = ec.utils.roll(self.results.returns,
                                             self.results.benchmark_returns,
                                             function=ec.beta_aligned,
                                             window=30)
        self.results['drawdown'] = ec.roll_max_drawdown(self.results.returns, window=3)
        self.results['sharpe'] = ec.roll_sharpe_ratio(self.results.returns, window=3, risk_free=0.001)

    def _reset_status(self):
        self.status = {'OOD': False, 'Error': False, 'ValueError': False, 'ActionError': False}

    def _seed(self, seed=None):
        self.np_random, seed = seeding.np_random(seed)
        return [seed]

    def set_email(self, email, psw):
        """
        Set Gmail address and password for log keeping
        :param email: str: Gmail address
        :param psw: str: account password
        :return:
        """
        try:
            assert isinstance(email, str) and isinstance(psw, str)
            self.email = email
            self.psw = psw
            self.logger.info(TradingEnvironment.set_email, "Email report address set to: %s" % (self.email))
        except Exception as e:
            self.logger.error(TradingEnvironment.set_email, self.parse_error(e))

    def _send_email(self, subject, body):
        try:
            assert isinstance(self.email, str) and isinstance(self.psw, str) and \
                   isinstance(subject, str) and isinstance(body, str)
            gmail_user = self.email
            gmail_pwd = self.psw
            FROM = self.email
            TO = self.email if type(self.email) is list else [self.email]
            SUBJECT = subject
            TEXT = body

            # Prepare actual message
            message = """From: %s\nTo: %s\nSubject: %s\n\n%s
                    """ % (FROM, ", ".join(TO), SUBJECT, TEXT)

            server = smtplib.SMTP("smtp.gmail.com", 587)
            server.ehlo()
            server.starttls()
            server.login(gmail_user, gmail_pwd)
            server.sendmail(FROM, TO, message)
            server.close()

        except Exception as e:
            self.logger.error(TradingEnvironment._send_email, self.parse_error(e))
        finally:
            pass

    def parse_error(self, e):
        error_msg = '\n' + self.name + ' error -> ' + type(e).__name__ + ' in line ' + str(
            e.__traceback__.tb_lineno) + ': ' + str(e)
        return error_msg<|MERGE_RESOLUTION|>--- conflicted
+++ resolved
@@ -11,16 +11,6 @@
 from ..utils import Logger, convert_to
 from .utils import *
 
-<<<<<<< HEAD
-from .. import error
-from .. import seeding
-from ..core import Env
-from ..spaces import *
-from ..utils import Logger
-from .utils import *
-
-=======
->>>>>>> 436b9afb
 import os
 import smtplib
 from datetime import datetime, timedelta
@@ -33,10 +23,6 @@
 from bokeh.palettes import inferno
 from bokeh.plotting import figure, show
 
-<<<<<<< HEAD
-
-=======
->>>>>>> 436b9afb
 # Decimal precision
 getcontext().prec = 24
 
